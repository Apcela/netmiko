--- conflicted
+++ resolved
@@ -1662,12 +1662,9 @@
         strip_prompt=False,
         strip_command=False,
         config_mode_command=None,
-<<<<<<< HEAD
         cmd_verify=True,
         enter_config_mode=True,
-=======
         config_error_str="",
->>>>>>> 43f9be88
     ):
         """
         Send configuration commands down the SSH channel.
@@ -1698,17 +1695,14 @@
         :param config_mode_command: The command to enter into config mode
         :type config_mode_command: str
 
-<<<<<<< HEAD
         :param cmd_verify: Whether or not to verify command echo for each command in config_set
         :type cmd_verify: bool
 
         :param enter_config_mode: Do you enter config mode before sending config commands
         :type exit_config_mode: bool
 
-=======
         :param config_error_str: Error string to look for in device output
         :type config_error_str: str
->>>>>>> 43f9be88
         """
         delay_factor = self.select_delay_factor(delay_factor)
         if config_commands is None:
@@ -1720,7 +1714,6 @@
             raise ValueError("Invalid argument passed into send_config_set")
 
         # Send config commands
-<<<<<<< HEAD
         output = ""
         if enter_config_mode:
             cfg_mode_args = (config_mode_command,) if config_mode_command else tuple()
@@ -1736,21 +1729,6 @@
         elif not cmd_verify:
             for cmd in config_commands:
                 self.write_channel(self.normalize_cmd(cmd))
-=======
-        cfg_mode_args = (config_mode_command,) if config_mode_command else tuple()
-        output = self.config_mode(*cfg_mode_args)
-        for cmd in config_commands:
-            self.write_channel(self.normalize_cmd(cmd))
-            if self.fast_cli:
-                pass
-            if config_error_str != "":
-                time.sleep(delay_factor * 0.05)
-                cur_output = self.read_channel()
-                if config_error_str in cur_output:
-                    raise SyntaxError("Invalid input at command: {}".format(cmd))
-                pass
-            else:
->>>>>>> 43f9be88
                 time.sleep(delay_factor * 0.05)
             # Gather output
             output += self._read_channel_timing(
