--- conflicted
+++ resolved
@@ -1,7 +1,4 @@
-<<<<<<< HEAD
 from __future__ import unicode_literals
-=======
->>>>>>> 5731e157
 from netmiko.cisco import CiscoIosSSH
 from netmiko.cisco import CiscoAsaSSH
 from netmiko.cisco import CiscoNxosSSH
