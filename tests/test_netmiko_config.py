#!/usr/bin/env python
def test_ssh_connect(net_connect, commands, expected_responses):
    """
    Verify the connection was established successfully
    """
    show_version = net_connect.send_command(commands["version"])
    assert expected_responses["version_banner"] in show_version


<<<<<<< HEAD
# def test_enable_mode(net_connect, commands, expected_responses):
#     """
#     Test entering enable mode

#     Catch exception for devices that don't support enable
#     """
#     try:
#         net_connect.enable()
#         enable_prompt = net_connect.find_prompt()
#         assert enable_prompt == expected_responses["enable_prompt"]
#     except AttributeError:
#         assert True == True
=======
def test_enable_mode(net_connect, commands, expected_responses):
    """
    Test entering enable mode

    Catch exception for devices that don't support enable
    """
    try:
        net_connect.enable()
        enable_prompt = net_connect.find_prompt()
        assert enable_prompt == expected_responses["enable_prompt"]
    except AttributeError:
        assert True
>>>>>>> 354473e4


def test_config_mode(net_connect, commands, expected_responses):
    """
    Test enter config mode
    """
    # Behavior for devices with no config mode is to return null string
    if net_connect.config_mode() != "":
        assert net_connect.check_config_mode() is True
    else:
        assert True


def test_exit_config_mode(net_connect, commands, expected_responses):
    """
    Test exit config mode
    """
    net_connect.exit_config_mode()
    assert net_connect.check_config_mode() is False


def test_command_set(net_connect, commands, expected_responses):
    """Test sending configuration commands."""
    config_commands = commands["config"]
    support_commit = commands.get("support_commit")
    config_verify = commands["config_verification"]

    # Set to initial value and testing sending command as a string
    net_connect.send_config_set(config_commands[0])
    if support_commit:
        net_connect.commit()

    cmd_response = expected_responses.get("cmd_response_init")
    config_commands_output = net_connect.send_command(config_verify)
    print(config_verify)
    print(config_commands_output)
    if cmd_response:
        assert cmd_response in config_commands_output
    else:
        assert config_commands[0] in config_commands_output

    net_connect.send_config_set(config_commands)
    if support_commit:
        net_connect.commit()

    cmd_response = expected_responses.get("cmd_response_final")
    config_commands_output = net_connect.send_command_expect(config_verify)
    if cmd_response:
        assert cmd_response in config_commands_output
    else:
        assert config_commands[-1] in config_commands_output


def test_commands_from_file(net_connect, commands, expected_responses):
    """
    Test sending configuration commands from a file
    """
    config_file = commands.get("config_file")
    config_verify = commands["config_verification"]
    if config_file is not None:
        net_connect.send_config_from_file(config_file)
        config_commands_output = net_connect.send_command_expect(config_verify)
        assert expected_responses["file_check_cmd"] in config_commands_output
    else:
        print("Skipping test (no file specified)...")


def test_disconnect(net_connect, commands, expected_responses):
    """
    Terminate the SSH session
    """
    net_connect.disconnect()<|MERGE_RESOLUTION|>--- conflicted
+++ resolved
@@ -7,20 +7,6 @@
     assert expected_responses["version_banner"] in show_version
 
 
-<<<<<<< HEAD
-# def test_enable_mode(net_connect, commands, expected_responses):
-#     """
-#     Test entering enable mode
-
-#     Catch exception for devices that don't support enable
-#     """
-#     try:
-#         net_connect.enable()
-#         enable_prompt = net_connect.find_prompt()
-#         assert enable_prompt == expected_responses["enable_prompt"]
-#     except AttributeError:
-#         assert True == True
-=======
 def test_enable_mode(net_connect, commands, expected_responses):
     """
     Test entering enable mode
@@ -33,7 +19,6 @@
         assert enable_prompt == expected_responses["enable_prompt"]
     except AttributeError:
         assert True
->>>>>>> 354473e4
 
 
 def test_config_mode(net_connect, commands, expected_responses):
